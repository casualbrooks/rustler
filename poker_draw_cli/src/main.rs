--- conflicted
+++ resolved
@@ -4,11 +4,8 @@
 mod hand;
 mod player;
 mod timer;
-<<<<<<< HEAD
 mod game;
 mod logger;
-=======
->>>>>>> 5f7cf29e
 
 use game::{Game, GameSettings};
 use timer::read_line_timeout;
