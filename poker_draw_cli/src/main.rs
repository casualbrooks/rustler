--- conflicted
+++ resolved
@@ -59,10 +59,6 @@
         println!("Winner: {}", winner.name);
 
         // After the game ends, dump logs for review
-<<<<<<< HEAD
-=======
-
->>>>>>> 9a1feeb8
         // (both the public timeline and each player's private cards)
         game.logger.dump();
         game.logger.dump_private();
