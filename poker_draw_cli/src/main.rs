--- conflicted
+++ resolved
@@ -59,10 +59,8 @@
         println!("Winner: {}", winner.name);
 
         // After the game ends, dump logs for review
-<<<<<<< HEAD
+
         // (both the public timeline and each player's private cards)
-=======
->>>>>>> 0817e8fa
         game.logger.dump();
         game.logger.dump_private();
 
