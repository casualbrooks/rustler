use std::cmp::Ordering;
use std::io::{self, Write};
use std::process;

use crate::deck::Deck;
use crate::hand;
use crate::player::Player;
use crate::timer::read_line_timeout;

pub struct GameSettings {
    pub num_players: usize,
    pub starting_chips: u32,
    pub min_bet: u32,
    pub turn_timeout_secs: u64,
    pub max_discards: usize,
}

pub struct Game {
    pub settings: GameSettings,
    pub players: Vec<Player>,
    dealer: usize,
}

fn clear_screen() {
    print!("\x1B[2J\x1B[1;1H");
    let _ = io::stdout().flush();
}

impl Game {
    pub fn new(settings: GameSettings) -> Self {
        Self {
            settings,
            players: Vec::new(),
            dealer: 0,
        }
    }

    pub fn setup_players(&mut self) {
        self.players.clear();
        for i in 0..self.settings.num_players {
            let mut player = Player::new(i, self.settings.starting_chips);
            loop {
                println!("Enter name for Player {} (max 20 chars):", i + 1);
                if let Some(line) = read_line_timeout("> ", 0) {
                    let name = line.trim().to_string();
                    if !name.is_empty() && name.chars().count() <= 20 {
                        player.name = name;
                        break;
                    }
                }
                println!("Invalid name. Try again.");
            }
            self.players.push(player);
        }
    }

    pub fn play_until_winner(&mut self) -> Player {
        loop {
            self.play_hand();
            if let Some(w) = self.find_table_winner() {
                return w.clone();
            }
        }
    }

    fn active_player_ids(&self) -> Vec<usize> {
        self.players
            .iter()
            .enumerate()
            .filter(|(_, p)| p.chips > 0)
            .map(|(i, _)| i)
            .collect()
    }

    fn find_table_winner(&self) -> Option<&Player> {
        let alive: Vec<&Player> = self.players.iter().filter(|p| p.chips > 0).collect();
        if alive.len() == 1 {
            Some(alive[0])
        } else {
            None
        }
    }

    fn rotate_dealer(&mut self) {
        let actives = self.active_player_ids();
        if actives.is_empty() {
            return;
        }
        // move dealer to next active
        let mut idx = actives.iter().position(|&i| i == self.dealer).unwrap_or(0);
        idx = (idx + 1) % actives.len();
        self.dealer = actives[idx];
    }

    pub fn play_hand(&mut self) {
        clear_screen();
        let mut deck = Deck::new_shuffled();
        // reset per-player state
        for p in self.players.iter_mut() {
            if p.chips > 0 {
                p.reset_for_hand();
            } else {
                p.folded = true;
                p.hand = None;
            }
        }

        let order = self.seat_order_from(self.next_seat(self.dealer));
        let names: Vec<String> = order
            .iter()
            .map(|&pid| self.players[pid].name.clone())
            .collect();
        println!(
            "{} shuffles and deals one card at a time clockwise around the table to {} x5",
            self.players[self.dealer].name,
            names.join(" then ")
        );

        // deal 5 cards to each active player
        for _ in 0..5 {
            for pid in self.seat_order_from(self.next_seat(self.dealer)) {
                if let Some(hand) = self.players[pid].hand.as_mut() {
                    if let Some(card) = deck.deal() {
                        hand.add(card);
                    }
                }
            }
        }

        let mut pot: u32 = 0;

        // First betting round
        pot += self.betting_round("First betting round", &mut deck);

        // If only one player remains after the first round, award the pot
        let remaining: Vec<usize> = self
            .players
            .iter()
            .enumerate()
            .filter(|(_, p)| !p.folded && p.hand.is_some())
            .map(|(i, _)| i)
            .collect();
        if remaining.len() == 1 {
            let winner = remaining[0];
            self.players[winner].chips += pot;
            println!(
                "{} wins {} chips as all others folded.",
                self.players[winner].name, pot
            );
            self.offer_reveal(winner);
            for p in self.players.iter_mut() {
                p.hand = None;
            }
            self.rotate_dealer();
            return;
        }

        // Draw phase
        self.draw_phase(&mut deck);

        // Second betting round
        pot += self.betting_round("Second betting round", &mut deck);

        // Check again after the second round for a single remaining player
        let remaining: Vec<usize> = self
            .players
            .iter()
            .enumerate()
            .filter(|(_, p)| !p.folded && p.hand.is_some())
            .map(|(i, _)| i)
            .collect();
        if remaining.len() == 1 {
            let winner = remaining[0];
            self.players[winner].chips += pot;
            println!(
                "{} wins {} chips as all others folded.",
                self.players[winner].name, pot
            );
            self.offer_reveal(winner);
            for p in self.players.iter_mut() {
                p.hand = None;
            }
            self.rotate_dealer();
            return;
        }

        // Showdown with side pots
        let mut contribs: Vec<(usize, u32, bool)> = self
            .players
            .iter()
            .enumerate()
            .map(|(i, p)| (i, p.contributed_total, !p.folded && p.hand.is_some()))
            .filter(|(_, c, _)| *c > 0)
            .collect();
        contribs.sort_by_key(|k| k.1);

        if contribs.is_empty() {
            self.rotate_dealer();
            return;
        }

        let mut pots: Vec<(u32, Vec<usize>)> = Vec::new();
        let mut prev = 0;
        for i in 0..contribs.len() {
            let contrib = contribs[i].1;
            if contrib == prev {
                continue;
            }
            let involved = &contribs[i..];
            let pot_amount = (contrib - prev) * involved.len() as u32;
            let eligible: Vec<usize> = involved
                .iter()
                .filter(|(_, _, e)| *e)
                .map(|(pid, _, _)| *pid)
                .collect();
            pots.push((pot_amount, eligible));
            prev = contrib;
        }

        println!("Showdown:");
        for (amt, elig) in pots {
            if elig.is_empty() {
                continue;
            }
            let mut best = vec![elig[0]];
            for &pid in elig.iter().skip(1) {
                let ord = {
                    let ha = self.players[best[0]].hand.as_ref().unwrap();
                    let hb = self.players[pid].hand.as_ref().unwrap();
                    hand::compare(ha, hb)
                };
                if ord == Ordering::Less {
                    best = vec![pid];
                } else if ord == Ordering::Equal {
                    best.push(pid);
                }
            }
            let share = amt / best.len() as u32;
            for &pid in &best {
                self.players[pid].chips += share;
            }
            println!("  Pot of {} chips:", amt);
            for pid in &best {
                let p = &self.players[*pid];
                println!(
                    "    {} wins {} with [{}]",
                    p.name,
                    share,
                    p.hand.as_ref().unwrap().fmt_inline()
                );
            }
        }

        // Clear hands
        for p in self.players.iter_mut() {
            p.hand = None;
        }

        self.rotate_dealer();
    }

    fn seat_order_from(&self, start: usize) -> Vec<usize> {
        let n = self.players.len();
        (0..n)
            .map(|i| (start + i) % n)
            .filter(|&i| self.players[i].chips > 0)
            .collect()
    }

    fn next_seat(&self, i: usize) -> usize {
        (i + 1) % self.players.len()
    }

    fn offer_reveal(&self, pid: usize) {
        println!("Reveal your cards? [y/N]");
        if let Some(ans) = read_line_timeout("> ", self.settings.turn_timeout_secs) {
            if matches!(ans.trim().to_lowercase().as_str(), "y" | "yes") {
                if let Some(h) = self.players[pid].hand.as_ref() {
                    println!("{} reveals [{}]", self.players[pid].name, h.fmt_inline());
                }
            }
        }
    }

    fn handle_player_quit(&mut self, pid: usize) {
        let chips = self.players[pid].chips;
        if chips > 0 {
            let recipients: Vec<usize> = self
                .players
                .iter()
                .enumerate()
                .filter(|(i, p)| *i != pid && p.chips > 0)
                .map(|(i, _)| i)
                .collect();
            if !recipients.is_empty() {
                let share = chips / recipients.len() as u32;
                let mut rem = chips % recipients.len() as u32;
                for &i in &recipients {
                    let extra = if rem > 0 {
                        rem -= 1;
                        1
                    } else {
                        0
                    };
                    self.players[i].chips += share + extra;
                }
            }
        }
        self.players[pid].chips = 0;
        self.players[pid].folded = true;
        self.players[pid].hand = None;
        self.players[pid].last_action = "quit".to_string();
        println!("{} leaves the game.", self.players[pid].name);
    }

    fn betting_round(&mut self, title: &str, _deck: &mut Deck) -> u32 {
        println!("--- {} ---", title);
        let mut pot: u32 = 0;
        for p in self.players.iter_mut() {
            p.contributed_this_round = 0;
            p.last_action.clear();
        }
        let mut current_bet: u32 = 0;
        let mut last_raiser: Option<usize> = None;

        let order = self.seat_order_from(self.next_seat(self.dealer));
        let mut idx = 0usize;
        let mut seen_since_raise: Vec<bool> = vec![false; self.players.len()];

        loop {
            let pid = order[idx];

            clear_screen();

            let can_continue = self.players.iter().enumerate().any(|(i, p)| {
                order.contains(&i)
                    && !p.folded
                    && !p.all_in
                    && (p.contributed_this_round < current_bet
                        || (current_bet == 0 && !seen_since_raise[i]))
            });
            let need_more = if let Some(lr) = last_raiser {
                !seen_since_raise[lr]
            } else {
                false
            };
            let someone_can_act = self
                .players
                .iter()
                .enumerate()
                .any(|(i, p)| order.contains(&i) && p.can_act());

            if !someone_can_act || (!can_continue && !need_more) {
                break;
            }

            let folded = self.players[pid].folded;
            let all_in = self.players[pid].all_in;
            let chips_zero = self.players[pid].chips == 0;

            if folded || all_in || chips_zero {
                seen_since_raise[pid] = true;
                idx = (idx + 1) % order.len();
                continue;
            }

            let call_diff = current_bet.saturating_sub(self.players[pid].contributed_this_round);

            let chips_after_call = self.players[pid].chips.saturating_sub(call_diff);
            let others_can_call_more = self
                .players
                .iter()
                .enumerate()
                .filter(|(i, p)| {
                    order.contains(i) && *i != pid && !p.folded && !p.all_in && p.chips > 0
                })
                .any(|(_, p)| p.chips + p.contributed_this_round > current_bet);
            let can_raise = chips_after_call >= self.settings.min_bet && others_can_call_more;

            let total_pot = pot
                + self
                    .players
                    .iter()
                    .map(|pl| pl.contributed_this_round)
                    .sum::<u32>();
            let active_players: Vec<String> = self
                .players
                .iter()
                .filter(|p| !p.folded && p.hand.is_some())
                .map(|p| p.name.clone())
                .collect();
            let folded_players: Vec<String> = self
                .players
                .iter()
                .filter(|p| p.folded && p.hand.is_some())
                .map(|p| {
                    if !p.revealed_on_fold.is_empty() {
                        let hand_str = p
                            .hand
                            .as_ref()
                            .map(|h| {
                                p.revealed_on_fold
                                    .iter()
                                    .filter_map(|&i| h.cards.get(i))
                                    .map(|c| c.to_string())
                                    .collect::<Vec<_>>()
                                    .join(" ")
                            })
                            .unwrap_or_default();
                        format!("{} [{}]", p.name, hand_str)
                    } else {
                        p.name.clone()
                    }
                })
                .collect();
            println!("Players still in: {}", active_players.join(", "));
            if folded_players.is_empty() {
                println!("Players folded: none");
            } else {
                println!("Players folded: {}", folded_players.join(", "));
            }
            println!("Pot: {}", total_pot);
            println!("Current bet: {}", current_bet);
            println!(
                "Action on: {}. Stack: {} chips. You have {} seconds.",
                self.players[pid].name, self.players[pid].chips, self.settings.turn_timeout_secs
            );
            // numeric action selection with validation
            let mut choice: u32 = 0;
            let mut amount: u32 = 0;
            let mut player_left = false;
            let mut timed_out: bool;
            let mut reveal_idxs: Vec<usize> = Vec::new();
            loop {
                timed_out = false;
<<<<<<< HEAD
                let mut next_num = 1;
                let mut call_num = 0;
                let mut bet_num = 0;
                let mut fold_num = 0;
                let mut allin_num: Option<u32> = None;
                let mut quit_num = 0;
                let mut opts = vec!["[0] View hand".to_string()];

                if current_bet == self.players[pid].contributed_this_round {
                    call_num = next_num;
                    opts.push(format!("[{}] Check", call_num));
                    next_num += 1;
                    if can_raise {
                        bet_num = next_num;
                        opts.push(format!("[{}] Bet <amt>=min {}", bet_num, self.settings.min_bet));
                        next_num += 1;
                    }
                } else {
                    call_num = next_num;
                    let mut call_label = format!("Call {}", call_diff);
                    if call_diff >= self.players[pid].chips {
                        call_label = format!("Call {} (all-in)", call_diff);
                    }
                    opts.push(format!("[{}] {}", call_num, call_label));
                    next_num += 1;
                    if can_raise {
                        bet_num = next_num;
                        opts.push(format!("[{}] Raise <amt>=min {}", bet_num, self.settings.min_bet));
                        next_num += 1;
                    }
                }

                fold_num = next_num;
                opts.push(format!("[{}] Fold", fold_num));
                next_num += 1;

                if current_bet == self.players[pid].contributed_this_round
                    || call_diff < self.players[pid].chips
                {
                    allin_num = Some(next_num);
                    opts.push(format!("[{}] All-in", next_num));
                    next_num += 1;
                }

                quit_num = next_num;
                opts.push(format!("[{}] Quit game", quit_num));

                println!("Actions: {}", opts.join("  "));
                println!("Type action number (and amount if needed). Type 'exit' to quit program.");
=======
                if current_bet == self.players[pid].contributed_this_round {
                    if can_raise {
                        println!(
                            "Actions: [0] Check  [1] Bet <amt>=min {}  [2] Fold  [3] All-in  [4] View cards",
                            self.settings.min_bet
                        );
                    } else {
                        println!("Actions: [0] Check  [2] Fold  [3] All-in  [4] View cards");
                    }
                } else if can_raise {
                    println!(
                        "Actions: [0] Call {}  [1] Raise <amt>=min {}  [2] Fold  [3] All-in  [4] View cards",
                        call_diff, self.settings.min_bet
                    );
                } else {
                    println!(
                        "Actions: [0] Call {}  [2] Fold  [3] All-in  [4] View cards",
                        call_diff
                    );
                }
                println!("Type action number (and amount if needed). Type 'quit' to fold and leave game or 'exit' to quit program.");
>>>>>>> cfe87ebc
                let prompt = if current_bet == self.players[pid].contributed_this_round {
                    "> ".to_string()
                } else {
                    format!("(call {} chips) > ", call_diff)
                };
                let line_opt = read_line_timeout(&prompt, self.settings.turn_timeout_secs);
                let line = match line_opt {
                    Some(l) => l,
                    None => {
                        timed_out = true;
                        String::new()
                    }
                };
                let s = line.trim().to_lowercase();
                if s == "exit" {
                    println!("Are you sure you want to exit? [y/N]");
                    let ans = read_line_timeout("> ", 0).unwrap_or_default();
                    if matches!(ans.trim().to_lowercase().as_str(), "y" | "yes") {
                        process::exit(0);
                    } else {
                        println!("Continuing game.");
                        continue;
                    }
                }
<<<<<<< HEAD
=======

                if s == "quit" {
                    println!("Are you sure you want to leave the game? [y/N]");
                    let ans = read_line_timeout("> ", 0).unwrap_or_default();
                    if matches!(ans.trim().to_lowercase().as_str(), "y" | "yes") {
                        self.handle_player_quit(pid);
                        seen_since_raise[pid] = true;
                        idx = (idx + 1) % order.len();
                        player_left = true;
                        break;
                    } else {
                        println!("Continuing game.");
                        continue;
                    }
                }
>>>>>>> cfe87ebc
                if timed_out || s.is_empty() {
                    timed_out = true;
                    choice = 2;
                    break;
                }
                let mut parts = s.split_whitespace();
                if let Some(cstr) = parts.next() {
                    if let Ok(c) = cstr.parse::<u32>() {
<<<<<<< HEAD
                        if c == 0 {
                            let hand_str = self.players[pid]
                                .hand
                                .as_ref()
                                .map(|h| h.fmt_inline())
                                .unwrap_or_default();
                            println!("Hand: [{}]", hand_str);
                            continue;
                        } else if c == call_num {
                            choice = 0;
                            break;
                        } else if bet_num != 0 && c == bet_num {
                            if let Some(astr) = parts.next() {
                                if let Ok(a) = astr.parse::<u32>() {
                                    amount = a;
                                    choice = 1;
                                    break;
                                }
=======
                        if c == 1 && !can_raise {
                            println!("Invalid option.");
                            continue;
                        }
                        match c {
                            0 => {
                                choice = 0;
                                break;
                            }
                            1 => {
                                if let Some(astr) = parts.next() {
                                    if let Ok(a) = astr.parse::<u32>() {
                                        amount = a;
                                        choice = 1;
                                        break;
                                    }
                                }
                                println!("Need an amount for that action.");
                            }
                            2 => {
                                reveal_idxs = parts
                                    .filter_map(|p| p.parse::<usize>().ok())
                                    .filter(|&i| i < 5)
                                    .collect();
                                reveal_idxs.sort_unstable();
                                reveal_idxs.dedup();
                                choice = 2;
                                break;
>>>>>>> cfe87ebc
                            }
                            println!("Need an amount for that action.");
                        } else if c == fold_num {
                            reveal_idxs = parts
                                .filter_map(|p| p.parse::<usize>().ok())
                                .filter(|&i| i < 5)
                                .collect();
                            reveal_idxs.sort_unstable();
                            reveal_idxs.dedup();
                            choice = 2;
                            break;
                        } else if let Some(ai) = allin_num {
                            if c == ai {
                                choice = 3;
                                break;
                            } else if c == quit_num {
                                println!("Are you sure you want to leave the game? [y/N]");
                                let ans = read_line_timeout("> ", 0).unwrap_or_default();
                                if matches!(ans.trim().to_lowercase().as_str(), "y" | "yes") {
                                    self.handle_player_quit(pid);
                                    seen_since_raise[pid] = true;
                                    idx = (idx + 1) % order.len();
                                    player_left = true;
                                    break;
                                } else {
                                    println!("Continuing game.");
                                    continue;
                                }
                            } else {
                                println!("Invalid option.");
                            }
                        } else if c == quit_num {
                            println!("Are you sure you want to leave the game? [y/N]");
                            let ans = read_line_timeout("> ", 0).unwrap_or_default();
                            if matches!(ans.trim().to_lowercase().as_str(), "y" | "yes") {
                                self.handle_player_quit(pid);
                                seen_since_raise[pid] = true;
                                idx = (idx + 1) % order.len();
                                player_left = true;
                                break;
                            } else {
                                println!("Continuing game.");
                                continue;
                            }
                        } else {
                            println!("Invalid option.");
                        }
                    } else {
                        println!("Invalid option.");
                    }
                } else {
                    println!("Invalid option.");
                }
            }

            if player_left {
                continue;
            }

            if choice == 2 {
                self.players[pid].folded = true;
                self.players[pid].last_action = "folded".to_string();
                self.players[pid].revealed_on_fold = reveal_idxs.clone();
                if timed_out {
                    println!("{} folds (timeout).", self.players[pid].name);
                } else {
                    println!("{} folds.", self.players[pid].name);
                    if !reveal_idxs.is_empty() {
                        let hand_str = self.players[pid]
                            .hand
                            .as_ref()
                            .map(|h| {
                                reveal_idxs
                                    .iter()
                                    .filter_map(|&i| h.cards.get(i))
                                    .map(|c| c.to_string())
                                    .collect::<Vec<_>>()
                                    .join(" ")
                            })
                            .unwrap_or_default();
                        println!("Shows: [{}]", hand_str);
                    }
                }
            } else if choice == 0 && current_bet == self.players[pid].contributed_this_round {
                self.players[pid].last_action = "checked".to_string();
                println!("{} checks.", self.players[pid].name);
            } else if choice == 0 {
                let mut need = call_diff;
                if need > self.players[pid].chips {
                    need = self.players[pid].chips;
                }
                self.players[pid].chips -= need;
                self.players[pid].contributed_this_round += need;
                self.players[pid].contributed_total += need;
                pot += need;
                if self.players[pid].chips == 0 {
                    self.players[pid].all_in = true;
                }
                if self.players[pid].chips == 0 {
                    self.players[pid].last_action = format!("all-in {}", need);
                } else {
                    self.players[pid].last_action = format!("called {}", need);
                }
                println!("{} calls {}.", self.players[pid].name, need);
            } else if choice == 3 {
                let chips_now = self.players[pid].chips;
                let need = call_diff.min(chips_now);
                let raise_by = chips_now.saturating_sub(need);
                self.players[pid].chips = 0;
                self.players[pid].contributed_this_round += need + raise_by;
                self.players[pid].contributed_total += need + raise_by;
                pot += need + raise_by;
                self.players[pid].all_in = true;
                let prev_bet = current_bet;
                if self.players[pid].contributed_this_round > current_bet {
                    current_bet = self.players[pid].contributed_this_round;
                }
                if self.players[pid].contributed_this_round > prev_bet
                    && self.players[pid].contributed_this_round - prev_bet >= self.settings.min_bet
                {
                    last_raiser = Some(pid);
                    seen_since_raise.fill(false);
                }
                self.players[pid].last_action = format!("all-in {}", need + raise_by);
                println!(
                    "{} goes all-in for {}.",
                    self.players[pid].name,
                    need + raise_by
                );
            } else if choice == 1 && current_bet == self.players[pid].contributed_this_round {
                let chips_now = self.players[pid].chips;
                if amount > chips_now {
                    println!(
                        "Invalid bet. Must be between {} and your chips.",
                        self.settings.min_bet
                    );
                    continue;
                } else if amount < self.settings.min_bet && amount != chips_now {
                    println!(
                        "Invalid bet. Must be at least {} or all-in.",
                        self.settings.min_bet
                    );
                    continue;
                } else {
                    self.players[pid].chips -= amount;
                    self.players[pid].contributed_this_round += amount;
                    self.players[pid].contributed_total += amount;
                    pot += amount;
                    let prev_bet = current_bet;
                    if self.players[pid].contributed_this_round > current_bet {
                        current_bet = self.players[pid].contributed_this_round;
                    }
                    if self.players[pid].contributed_this_round > prev_bet
                        && self.players[pid].contributed_this_round - prev_bet
                            >= self.settings.min_bet
                    {
                        last_raiser = Some(pid);
                        seen_since_raise.fill(false);
                    }
                    if self.players[pid].chips == 0 {
                        self.players[pid].all_in = true;
                        self.players[pid].last_action = format!("all-in {}", amount);
                        println!("{} bets {} and is all-in.", self.players[pid].name, amount);
                    } else {
                        self.players[pid].last_action = format!("bet {}", amount);
                        println!("{} bets {}.", self.players[pid].name, amount);
                    }
                }
            } else if choice == 1 {
                let chips_now = self.players[pid].chips;
                let need = call_diff + amount;
                if need > chips_now {
                    println!("Insufficient chips for that raise. Calling instead.");
                    let mut to_put = call_diff;
                    if to_put > chips_now {
                        to_put = chips_now;
                    }
                    self.players[pid].chips -= to_put;
                    self.players[pid].contributed_this_round += to_put;
                    self.players[pid].contributed_total += to_put;
                    pot += to_put;
                    if self.players[pid].chips == 0 {
                        self.players[pid].all_in = true;
                        self.players[pid].last_action = format!("all-in {}", to_put);
                    } else {
                        self.players[pid].last_action = format!("called {}", to_put);
                    }
                    println!("{} calls {}.", self.players[pid].name, to_put);
                } else if amount < self.settings.min_bet {
                    println!("Invalid raise. Minimum is {}.", self.settings.min_bet);
                    continue;
                } else {
                    self.players[pid].chips -= need;
                    self.players[pid].contributed_this_round += need;
                    self.players[pid].contributed_total += need;
                    pot += need;
                    let prev_bet = current_bet;
                    if self.players[pid].contributed_this_round > current_bet {
                        current_bet = self.players[pid].contributed_this_round;
                    }
                    if self.players[pid].contributed_this_round > prev_bet
                        && self.players[pid].contributed_this_round - prev_bet
                            >= self.settings.min_bet
                    {
                        last_raiser = Some(pid);
                        seen_since_raise.fill(false);
                    }
                    self.players[pid].last_action = format!("raised to {}", current_bet);
                    println!(
                        "{} raises {} (total to {}).",
                        self.players[pid].name, amount, current_bet
                    );
                }
            }

            let active_remaining = self
                .players
                .iter()
                .filter(|p| !p.folded && p.hand.is_some())
                .count();
            if active_remaining <= 1 {
                seen_since_raise[pid] = true;
                break;
            }

            seen_since_raise[pid] = true;
            idx = (idx + 1) % order.len();
        }
        clear_screen();
        pot
    }

    fn draw_phase(&mut self, deck: &mut Deck) {
        println!(
            "--- Draw phase (up to {} cards) ---",
            self.settings.max_discards
        );
        for pid in self.seat_order_from(self.next_seat(self.dealer)) {
            if self.players[pid].folded || self.players[pid].all_in {
                continue;
            }
            clear_screen();
            let pot_total: u32 = self.players.iter().map(|p| p.contributed_total).sum();
            let active_players: Vec<String> = self
                .players
                .iter()
                .filter(|p| !p.folded && p.hand.is_some())
                .map(|p| p.name.clone())
                .collect();
            let folded_players: Vec<String> = self
                .players
                .iter()
                .filter(|p| p.folded && p.hand.is_some())
                .map(|p| {
                    if !p.revealed_on_fold.is_empty() {
                        let hand_str = p
                            .hand
                            .as_ref()
                            .map(|h| {
                                p.revealed_on_fold
                                    .iter()
                                    .filter_map(|&i| h.cards.get(i))
                                    .map(|c| c.to_string())
                                    .collect::<Vec<_>>()
                                    .join(" ")
                            })
                            .unwrap_or_default();
                        format!("{} [{}]", p.name, hand_str)
                    } else {
                        p.name.clone()
                    }
                })
                .collect();
            println!("Players still in: {}", active_players.join(", "));
            if folded_players.is_empty() {
                println!("Players folded: none");
            } else {
                println!("Players folded: {}", folded_players.join(", "));
            }
            println!("Pot: {}", pot_total);
            println!("Action on: {}", self.players[pid].name);
            let pname = self.players[pid].name.clone();
            let mut player_left = false;
            loop {
                println!(
<<<<<<< HEAD
                    "Enter indices to discard (0-4, space-separated), 'stand', or 'view hand'. Type 'quit' to fold and leave game or 'exit' to quit program. You have {} seconds.",
=======
                    "Enter indices to discard (0-4, space-separated), 'stand', or 'view'. Type 'quit' to fold and leave game or 'exit' to quit program. You have {} seconds.",
>>>>>>> cfe87ebc
                    self.settings.turn_timeout_secs
                );
                let line_opt = read_line_timeout("> ", self.settings.turn_timeout_secs);
                let line = match line_opt {
                    Some(l) => l,
                    None => {
                        self.players[pid].folded = true;
                        self.players[pid].last_action = "folded".to_string();
                        println!("{} folds (timeout).", pname);
                        break;
                    }
                };
                let s = line.trim().to_lowercase();

                if s == "exit" {
                    println!("Are you sure you want to exit? [y/N]");
                    let ans = read_line_timeout("> ", 0).unwrap_or_default();
                    if matches!(ans.trim().to_lowercase().as_str(), "y" | "yes") {
                        process::exit(0);
                    } else {
                        println!("Continuing game.");
                        continue;
                    }
                }

                if s == "quit" {
                    println!("Are you sure you want to leave the game? [y/N]");
                    let ans = read_line_timeout("> ", 0).unwrap_or_default();
                    if matches!(ans.trim().to_lowercase().as_str(), "y" | "yes") {
                        self.handle_player_quit(pid);
                        player_left = true;
                        break;
                    } else {
                        println!("Continuing game.");
                        continue;
                    }
                }

<<<<<<< HEAD
                if s == "view hand" {
=======
                if s == "view" {
>>>>>>> cfe87ebc
                    if let Some(h) = self.players[pid].hand.as_ref() {
                        println!("Hand: [{}]", h.fmt_inline());
                    }
                    continue;
                }

                if s == "stand" || s.is_empty() {
                    println!("{} stands pat.", pname);
                    break;
                }

                let mut idxs: Vec<usize> = s
                    .split_whitespace()
                    .filter_map(|t| t.parse::<usize>().ok())
                    .collect();
                if idxs.is_empty() {
                    println!("Invalid option.");
                    continue;
                }
                if idxs.len() > self.settings.max_discards {
                    idxs.truncate(self.settings.max_discards);
                }

                {
                    let ph = self.players[pid].hand.as_mut().unwrap();
                    ph.discard_indices(idxs);
                    while ph.cards.len() < 5 {
                        if let Some(c) = deck.deal() {
                            ph.add(c);
                        } else {
                            break;
                        }
                    }
                }

                let after = {
                    let h = self.players[pid].hand.as_ref().unwrap();
                    h.fmt_inline()
                };
                println!("{} discards, new hand: [{}]", pname, after);
                break;
            }
            if player_left {
                continue;
            }
        }
        clear_screen();
    }
}<|MERGE_RESOLUTION|>--- conflicted
+++ resolved
@@ -433,7 +433,6 @@
             let mut reveal_idxs: Vec<usize> = Vec::new();
             loop {
                 timed_out = false;
-<<<<<<< HEAD
                 let mut next_num = 1;
                 let mut call_num = 0;
                 let mut bet_num = 0;
@@ -483,29 +482,6 @@
 
                 println!("Actions: {}", opts.join("  "));
                 println!("Type action number (and amount if needed). Type 'exit' to quit program.");
-=======
-                if current_bet == self.players[pid].contributed_this_round {
-                    if can_raise {
-                        println!(
-                            "Actions: [0] Check  [1] Bet <amt>=min {}  [2] Fold  [3] All-in  [4] View cards",
-                            self.settings.min_bet
-                        );
-                    } else {
-                        println!("Actions: [0] Check  [2] Fold  [3] All-in  [4] View cards");
-                    }
-                } else if can_raise {
-                    println!(
-                        "Actions: [0] Call {}  [1] Raise <amt>=min {}  [2] Fold  [3] All-in  [4] View cards",
-                        call_diff, self.settings.min_bet
-                    );
-                } else {
-                    println!(
-                        "Actions: [0] Call {}  [2] Fold  [3] All-in  [4] View cards",
-                        call_diff
-                    );
-                }
-                println!("Type action number (and amount if needed). Type 'quit' to fold and leave game or 'exit' to quit program.");
->>>>>>> cfe87ebc
                 let prompt = if current_bet == self.players[pid].contributed_this_round {
                     "> ".to_string()
                 } else {
@@ -530,24 +506,6 @@
                         continue;
                     }
                 }
-<<<<<<< HEAD
-=======
-
-                if s == "quit" {
-                    println!("Are you sure you want to leave the game? [y/N]");
-                    let ans = read_line_timeout("> ", 0).unwrap_or_default();
-                    if matches!(ans.trim().to_lowercase().as_str(), "y" | "yes") {
-                        self.handle_player_quit(pid);
-                        seen_since_raise[pid] = true;
-                        idx = (idx + 1) % order.len();
-                        player_left = true;
-                        break;
-                    } else {
-                        println!("Continuing game.");
-                        continue;
-                    }
-                }
->>>>>>> cfe87ebc
                 if timed_out || s.is_empty() {
                     timed_out = true;
                     choice = 2;
@@ -556,7 +514,6 @@
                 let mut parts = s.split_whitespace();
                 if let Some(cstr) = parts.next() {
                     if let Ok(c) = cstr.parse::<u32>() {
-<<<<<<< HEAD
                         if c == 0 {
                             let hand_str = self.players[pid]
                                 .hand
@@ -575,36 +532,6 @@
                                     choice = 1;
                                     break;
                                 }
-=======
-                        if c == 1 && !can_raise {
-                            println!("Invalid option.");
-                            continue;
-                        }
-                        match c {
-                            0 => {
-                                choice = 0;
-                                break;
-                            }
-                            1 => {
-                                if let Some(astr) = parts.next() {
-                                    if let Ok(a) = astr.parse::<u32>() {
-                                        amount = a;
-                                        choice = 1;
-                                        break;
-                                    }
-                                }
-                                println!("Need an amount for that action.");
-                            }
-                            2 => {
-                                reveal_idxs = parts
-                                    .filter_map(|p| p.parse::<usize>().ok())
-                                    .filter(|&i| i < 5)
-                                    .collect();
-                                reveal_idxs.sort_unstable();
-                                reveal_idxs.dedup();
-                                choice = 2;
-                                break;
->>>>>>> cfe87ebc
                             }
                             println!("Need an amount for that action.");
                         } else if c == fold_num {
@@ -890,11 +817,7 @@
             let mut player_left = false;
             loop {
                 println!(
-<<<<<<< HEAD
                     "Enter indices to discard (0-4, space-separated), 'stand', or 'view hand'. Type 'quit' to fold and leave game or 'exit' to quit program. You have {} seconds.",
-=======
-                    "Enter indices to discard (0-4, space-separated), 'stand', or 'view'. Type 'quit' to fold and leave game or 'exit' to quit program. You have {} seconds.",
->>>>>>> cfe87ebc
                     self.settings.turn_timeout_secs
                 );
                 let line_opt = read_line_timeout("> ", self.settings.turn_timeout_secs);
@@ -933,11 +856,8 @@
                     }
                 }
 
-<<<<<<< HEAD
                 if s == "view hand" {
-=======
-                if s == "view" {
->>>>>>> cfe87ebc
+
                     if let Some(h) = self.players[pid].hand.as_ref() {
                         println!("Hand: [{}]", h.fmt_inline());
                     }
